// Copyright (c) 2019 IoTeX
// This is an alpha (internal) release and is not suitable for production. This source code is provided 'as is' and no
// warranties are given as to title or non-infringement, merchantability or fitness for purpose and, to the extent
// permitted by law, all liability for your use of the code is disclaimed. This source code is governed by Apache
// License 2.0 that can be found in the LICENSE file.

package actions

import (
	"context"
	"database/sql"
	"encoding/hex"
	"fmt"
	"strings"

	"github.com/pkg/errors"

	"github.com/iotexproject/go-pkgs/hash"
	"github.com/iotexproject/iotex-address/address"
	"github.com/iotexproject/iotex-core/action"
	"github.com/iotexproject/iotex-core/blockchain/block"

	"github.com/iotexproject/iotex-analytics/epochctx"
	"github.com/iotexproject/iotex-analytics/indexprotocol"
	"github.com/iotexproject/iotex-analytics/indexprotocol/blocks"
	s "github.com/iotexproject/iotex-analytics/sql"
)

const (
	// ProtocolID is the ID of protocol
	ProtocolID = "actions"
	// ActionHistoryTableName is the table name of action history
	ActionHistoryTableName = "action_history"
	// FromIndexName is the 'from' index name of ActionHistory table
	FromIndexName = "from_index"
	// ToIndexName is the 'to' index name of ActionHistory table
	ToIndexName             = "to_index"
	selectActionHistoryInfo = "SELECT COUNT(1) FROM INFORMATION_SCHEMA.STATISTICS WHERE TABLE_SCHEMA = " +
		"DATABASE() AND TABLE_NAME = '%s' AND INDEX_NAME = '%s'"
	createActionHistoryFromIndex = "CREATE INDEX %s ON %s (`from`)"
	createActionHistoryToIndex   = "CREATE INDEX %s ON %s (`to`)"
	createActionHistory          = "CREATE TABLE IF NOT EXISTS %s " +
		"(action_type TEXT NOT NULL, action_hash VARCHAR(64) NOT NULL, receipt_hash VARCHAR(64) NOT NULL UNIQUE, block_height DECIMAL(65, 0) NOT NULL, " +
		"`from` VARCHAR(41) NOT NULL, `to` VARCHAR(41) NOT NULL, gas_price DECIMAL(65, 0) NOT NULL, gas_consumed DECIMAL(65, 0) NOT NULL, nonce DECIMAL(65, 0) NOT NULL, " +
		"amount DECIMAL(65, 0) NOT NULL, receipt_status TEXT NOT NULL, PRIMARY KEY (action_hash), FOREIGN KEY (block_height) REFERENCES %s(block_height))"
	selectActionHistory = "SELECT * FROM %s WHERE action_hash=?"
	insertActionHistory = "INSERT INTO %s (action_type, action_hash, receipt_hash, block_height, `from`, `to`, " +
		"gas_price, gas_consumed, nonce, amount, receipt_status) VALUES %s"
)

type (
	// ActionHistory defines the base schema of "action history" table
	ActionHistory struct {
		ActionType    string
		ActionHash    string
		ReceiptHash   string
		BlockHeight   uint64
		From          string
		To            string
		GasPrice      string
		GasConsumed   uint64
		Nonce         uint64
		Amount        string
		ReceiptStatus string
	}

	// ActionInfo defines an action's information
	ActionInfo struct {
		ActionType  string
		ActionHash  string
		ReceiptHash hash.Hash256
		From        string
		To          string
		GasPrice    string
		Nonce       uint64
		Amount      string
	}

	// ReceiptInfo defines a receipt's information
	ReceiptInfo struct {
		ReceiptHash   string
		GasConsumed   uint64
		ReceiptStatus string
	}
)

// Protocol defines the protocol of indexing blocks
type Protocol struct {
	Store        s.Store
	hermesConfig indexprotocol.HermesConfig
	epochCtx     *epochctx.EpochCtx
}

// NewProtocol creates a new protocol
func NewProtocol(store s.Store, addr indexprotocol.HermesConfig, epochCtx *epochctx.EpochCtx) *Protocol {
	return &Protocol{
		Store:        store,
		hermesConfig: addr,
		epochCtx:     epochCtx,
	}
}

// CreateTables creates tables
func (p *Protocol) CreateTables(ctx context.Context) error {
	// create block by action table
	if _, err := p.Store.GetDB().Exec(fmt.Sprintf(createActionHistory,
		ActionHistoryTableName, blocks.BlockHistoryTableName)); err != nil {
		return err
	}
	var exist uint64
	if err := p.Store.GetDB().QueryRow(fmt.Sprintf(selectActionHistoryInfo, ActionHistoryTableName, FromIndexName)).Scan(&exist); err != nil {
		return err
	}
	if exist == 0 {
		if _, err := p.Store.GetDB().Exec(fmt.Sprintf(createActionHistoryFromIndex, FromIndexName, ActionHistoryTableName)); err != nil {
			return err
		}
	}
	if err := p.Store.GetDB().QueryRow(fmt.Sprintf(selectActionHistoryInfo, ActionHistoryTableName, ToIndexName)).Scan(&exist); err != nil {
		return err
	}
	if exist == 0 {
		if _, err := p.Store.GetDB().Exec(fmt.Sprintf(createActionHistoryToIndex, ToIndexName, ActionHistoryTableName)); err != nil {
			return err
		}
	}

	// Prepare Xrc20 tables
	if err := p.CreateXrc20Tables(ctx); err != nil {
		return err
	}

	return p.CreateHermesTables(ctx)
}

// Initialize initializes actions protocol
func (p *Protocol) Initialize(context.Context, *sql.Tx, *indexprotocol.Genesis) error {
	return nil
}

// HandleBlock handles blocks
func (p *Protocol) HandleBlock(ctx context.Context, tx *sql.Tx, blk *block.Block) error {

	height := blk.Height()
	epochNumber := p.epochCtx.GetEpochNumber(height)
	if epochNumber%24 == 0 {
<<<<<<< HEAD
		go p.joinHermes(tx, epochNumber)
=======
		go p.joinHermes(tx)
>>>>>>> f1dc0eb3
	}

	hashToActionInfo := make(map[hash.Hash256]*ActionInfo)

	// log action index
	for _, selp := range blk.Actions {
		actionHash := selp.Hash()
		callerAddr, err := address.FromBytes(selp.SrcPubkey().Hash())
		if err != nil {
			return err
		}
		dst, _ := selp.Destination()
		gasPrice := selp.GasPrice().String()
		nonce := selp.Nonce()

		act := selp.Action()
		var actionType string
		amount := "0"
		if tsf, ok := act.(*action.Transfer); ok {
			actionType = "transfer"
			amount = tsf.Amount().String()
		} else if exec, ok := act.(*action.Execution); ok {
			actionType = "execution"
			amount = exec.Amount().String()
		} else if df, ok := act.(*action.DepositToRewardingFund); ok {
			actionType = "depositToRewardingFund"
			amount = df.Amount().String()
		} else if cf, ok := act.(*action.ClaimFromRewardingFund); ok {
			actionType = "claimFromRewardingFund"
			amount = cf.Amount().String()
		} else if _, ok := act.(*action.GrantReward); ok {
			actionType = "grantReward"
		} else if _, ok := act.(*action.PutPollResult); ok {
			actionType = "putPollResult"
		}
		hashToActionInfo[actionHash] = &ActionInfo{
			ActionType: actionType,
			ActionHash: hex.EncodeToString(actionHash[:]),
			From:       callerAddr.String(),
			To:         dst,
			GasPrice:   gasPrice,
			Nonce:      nonce,
			Amount:     amount,
		}
	}

	hashToReceiptInfo := make(map[hash.Hash256]*ReceiptInfo)
	for _, receipt := range blk.Receipts {
		// map receipt to action
		actionInfo, ok := hashToActionInfo[receipt.ActionHash]
		if !ok {
			return errors.New("failed to find the corresponding action from receipt")
		}
		receiptHash := receipt.Hash()
		actionInfo.ReceiptHash = receiptHash

		receiptStatus := "failure"
		if receipt.Status == uint64(1) {
			receiptStatus = "success"
		}

		hashToReceiptInfo[receiptHash] = &ReceiptInfo{
			ReceiptHash:   hex.EncodeToString(receiptHash[:]),
			GasConsumed:   receipt.GasConsumed,
			ReceiptStatus: receiptStatus,
		}
	}

	err := p.updateActionHistory(tx, hashToActionInfo, hashToReceiptInfo, blk)
	if err != nil {
		return err
	}

	err = p.updateXrc20History(ctx, tx, blk)
	if err != nil {
		return err
	}

	return p.updateHermes(tx, blk)
}

// getActionHistory returns action history by action hash
func (p *Protocol) getActionHistory(actionHash string) (*ActionHistory, error) {
	db := p.Store.GetDB()

	getQuery := fmt.Sprintf(selectActionHistory,
		ActionHistoryTableName)
	stmt, err := db.Prepare(getQuery)
	if err != nil {
		return nil, errors.Wrap(err, "failed to prepare get query")
	}
	defer stmt.Close()

	rows, err := stmt.Query(actionHash)
	if err != nil {
		return nil, errors.Wrap(err, "failed to execute get query")
	}

	var actionHistory ActionHistory
	parsedRows, err := s.ParseSQLRows(rows, &actionHistory)
	if err != nil {
		return nil, errors.Wrap(err, "failed to parse results")
	}

	if len(parsedRows) == 0 {
		return nil, indexprotocol.ErrNotExist
	}

	if len(parsedRows) > 1 {
		return nil, errors.New("only one row is expected")
	}

	actHistory := parsedRows[0].(*ActionHistory)
	return actHistory, nil
}

// updateActionHistory stores action information into action history table
func (p *Protocol) updateActionHistory(
	tx *sql.Tx,
	hashToActionInfo map[hash.Hash256]*ActionInfo,
	hashToReceiptInfo map[hash.Hash256]*ReceiptInfo,
	block *block.Block,
) error {
	valStrs := make([]string, 0, len(block.Actions))
	valArgs := make([]interface{}, 0, len(block.Actions)*11)
	for _, selp := range block.Actions {
		actionInfo := hashToActionInfo[selp.Hash()]
		if actionInfo.ReceiptHash == hash.ZeroHash256 {
			return errors.New("action receipt is missing")
		}
		receiptInfo := hashToReceiptInfo[actionInfo.ReceiptHash]

		valStrs = append(valStrs, "(?, ?, ?, ?, ?, ?, ?, ?, ?, ?, ?)")
		valArgs = append(valArgs, actionInfo.ActionType, actionInfo.ActionHash, receiptInfo.ReceiptHash, block.Height(),
			actionInfo.From, actionInfo.To, actionInfo.GasPrice, receiptInfo.GasConsumed, actionInfo.Nonce,
			actionInfo.Amount, receiptInfo.ReceiptStatus)
	}
	insertQuery := fmt.Sprintf(insertActionHistory, ActionHistoryTableName, strings.Join(valStrs, ","))

	if _, err := tx.Exec(insertQuery, valArgs...); err != nil {
		return err
	}
	return nil
}<|MERGE_RESOLUTION|>--- conflicted
+++ resolved
@@ -141,16 +141,6 @@
 // HandleBlock handles blocks
 func (p *Protocol) HandleBlock(ctx context.Context, tx *sql.Tx, blk *block.Block) error {
 
-	height := blk.Height()
-	epochNumber := p.epochCtx.GetEpochNumber(height)
-	if epochNumber%24 == 0 {
-<<<<<<< HEAD
-		go p.joinHermes(tx, epochNumber)
-=======
-		go p.joinHermes(tx)
->>>>>>> f1dc0eb3
-	}
-
 	hashToActionInfo := make(map[hash.Hash256]*ActionInfo)
 
 	// log action index
@@ -227,6 +217,14 @@
 		return err
 	}
 
+	height := blk.Height()
+	epochNumber := p.epochCtx.GetEpochNumber(height)
+	if epochNumber%p.hermesConfig.HermesJoinPeriod == 0 {
+		if err = p.joinHermes(tx, epochNumber); err != nil {
+			return err
+		}
+	}
+
 	return p.updateHermes(tx, blk)
 }
 
