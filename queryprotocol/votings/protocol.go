// Copyright (c) 2019 IoTeX
// This is an alpha (internal) release and is not suitable for production. This source code is provided 'as is' and no
// warranties are given as to title or non-infringement, merchantability or fitness for purpose and, to the extent
// permitted by law, all liability for your use of the code is disclaimed. This source code is governed by Apache
// License 2.0 that can be found in the LICENSE file.

package votings

import (
	"fmt"

	"github.com/pkg/errors"

	"github.com/iotexproject/iotex-analytics/indexprotocol"
	"github.com/iotexproject/iotex-analytics/indexprotocol/votings"
	"github.com/iotexproject/iotex-analytics/indexservice"
	"github.com/iotexproject/iotex-analytics/queryprotocol"
	"github.com/iotexproject/iotex-analytics/queryprotocol/chainmeta/chainmetautil"
	s "github.com/iotexproject/iotex-analytics/sql"
)

// Protocol defines the protocol of querying tables
type Protocol struct {
	indexer *indexservice.Indexer
}

// VotingInfo defines voting info
type VotingInfo struct {
	EpochNumber   uint64
	VoterAddress  string
	WeightedVotes string
}

// CandidateMeta defines candidate mata data
type CandidateMeta struct {
	EpochNumber        uint64
	VotedTokens        string
	NumberOfCandidates uint64
	TotalWeightedVotes string
}

//StakingInfo defines staked information
type StakingInfo struct {
	EpochNumber  uint64
	TotalStaking string
	SelfStaking  string
}

// NewProtocol creates a new protocol
func NewProtocol(idx *indexservice.Indexer) *Protocol {
	return &Protocol{indexer: idx}
}

// GetBucketInformation gets voting infos
func (p *Protocol) GetBucketInformation(startEpoch uint64, epochCount uint64, delegateName string) (map[uint64][]*VotingInfo, error) {
	if _, ok := p.indexer.Registry.Find(votings.ProtocolID); !ok {
		return nil, errors.New("votings protocol is unregistered")
	}

	currentEpoch, _, err := chainmetautil.GetCurrentEpochAndHeight(p.indexer.Registry, p.indexer.Store)
	if err != nil {
		return nil, errors.New("failed to get most recent epoch")
	}
	endEpoch := startEpoch + epochCount - 1
	if endEpoch > currentEpoch {
		endEpoch = currentEpoch
	}

	db := p.indexer.Store.GetDB()

	// Check existence
	exist, err := queryprotocol.RowExists(db, fmt.Sprintf("SELECT * FROM %s WHERE epoch_number >= ? and epoch_number <= ? and candidate_name = ?",
		votings.VotingHistoryTableName), startEpoch, endEpoch, delegateName)
	if err != nil {
		return nil, errors.Wrap(err, "failed to check if the row exists")
	}
	if !exist {
		return nil, indexprotocol.ErrNotExist
	}

	getQuery := fmt.Sprintf("SELECT epoch_number, voter_address, weighted_votes FROM %s WHERE epoch_number >= ? AND epoch_number <= ? AND candidate_name = ?",
		votings.VotingHistoryTableName)
	stmt, err := db.Prepare(getQuery)
	if err != nil {
		return nil, errors.Wrap(err, "failed to prepare get query")
	}
	defer stmt.Close()

	rows, err := stmt.Query(startEpoch, endEpoch, delegateName)
	if err != nil {
		return nil, errors.Wrap(err, "failed to execute get query")
	}

	var votingHistory VotingInfo
	parsedRows, err := s.ParseSQLRows(rows, &votingHistory)
	if err != nil {
		return nil, errors.Wrap(err, "failed to parse results")
	}

	if len(parsedRows) == 0 {
		return nil, indexprotocol.ErrNotExist
	}

	bucketInfoMap := make(map[uint64][]*VotingInfo)
	for _, parsedRow := range parsedRows {
		voting := parsedRow.(*VotingInfo)
		if _, ok := bucketInfoMap[voting.EpochNumber]; !ok {
			bucketInfoMap[voting.EpochNumber] = make([]*VotingInfo, 0)
		}
		bucketInfoMap[voting.EpochNumber] = append(bucketInfoMap[voting.EpochNumber], voting)
	}
	return bucketInfoMap, nil
}

<<<<<<< HEAD
//GetAlias gets operator name
func (p *Protocol) GetAlias(operatorAddress string) (string, error) {
	if _, ok := p.indexer.Registry.Find(votings.ProtocolID); !ok {
		return "", errors.New("votings protocol is unregistered")
=======
//GetStaking get staked information
func (p *Protocol) GetStaking(startEpoch uint64, epochCount uint64, delegateName string) ([]*StakingInfo, error) {
	if _, ok := p.indexer.Registry.Find(votings.ProtocolID); !ok {
		return nil, errors.New("votings protocol is unregistered")
>>>>>>> e1ed84d8

	}
	db := p.indexer.Store.GetDB()

<<<<<<< HEAD
	// Check existence
	exist, err := queryprotocol.RowExists(db, fmt.Sprintf("SELECT delegate_name FROM %s WHERE operator_address=? ORDER BY epoch_number DESC LIMIT 1",
		votings.VotingResultTableName), operatorAddress)
	if err != nil {
		return "", errors.Wrap(err, "failed to check if the row exists")
	}
	if !exist {
		return "", indexprotocol.ErrNotExist
	}

	getQuery := fmt.Sprintf("SELECT delegate_name FROM %s WHERE operator_address=? ORDER BY epoch_number DESC LIMIT 1",
		votings.VotingResultTableName)
	stmt, err := db.Prepare(getQuery)
	if err != nil {
		return "", errors.Wrap(err, "failed to prepare get query")
	}
	defer stmt.Close()

	var name string
	if err = stmt.QueryRow(operatorAddress).Scan(&name); err != nil {
		return "", errors.Wrap(err, "failed to execute get query")
	}

	return name, nil
}

//GetOperatorAddress gets operator name
func (p *Protocol) GetOperatorAddress(aliasName string) (string, error) {
	if _, ok := p.indexer.Registry.Find(votings.ProtocolID); !ok {
		return "", errors.New("votings protocol is unregistered")

	}
	db := p.indexer.Store.GetDB()
	currentEpoch, _, err := chainmetautil.GetCurrentEpochAndHeight(p.indexer.Registry, p.indexer.Store)
	if err != nil {
		return "", errors.Wrap(err, "failed to get current epoch")
	}
	currentEpoch = currentEpoch - 1

	// Check existence
	exist, err := queryprotocol.RowExists(db, fmt.Sprintf("SELECT operator_address FROM %s WHERE delegate_name=? ORDER BY epoch_number DESC LIMIT 1",
		votings.VotingResultTableName), aliasName)
	if err != nil {
		return "", errors.Wrap(err, "failed to check if the row exists")
	}
	if !exist {
		return "", indexprotocol.ErrNotExist
	}

	getQuery := fmt.Sprintf("SELECT operator_address FROM %s WHERE delegate_name=? ORDER BY epoch_number DESC LIMIT 1",
		votings.VotingResultTableName)
	stmt, err := db.Prepare(getQuery)
	if err != nil {
		return "", errors.Wrap(err, "failed to prepare get query")
	}
	defer stmt.Close()

	var address string
	if err = stmt.QueryRow(aliasName).Scan(&address); err != nil {
		return "", errors.Wrap(err, "failed to execute get query")
	}

	return address, nil
=======
	endEpoch := startEpoch + epochCount - 1

	// Check existence
	exist, err := queryprotocol.RowExists(db, fmt.Sprintf("SELECT * FROM %s WHERE epoch_number >= ? and epoch_number <= ? and delegate_name = ?",
		votings.VotingResultTableName), startEpoch, endEpoch, delegateName)
	if err != nil {
		return nil, errors.Wrap(err, "failed to check if the row exists")
	}
	if !exist {
		return nil, indexprotocol.ErrNotExist
	}

	getQuery := fmt.Sprintf("SELECT epoch_number,total_weighted_votes,self_staking FROM %s WHERE epoch_number >= ? AND epoch_number <= ? AND delegate_name = ?", votings.VotingResultTableName)
	stmt, err := db.Prepare(getQuery)
	if err != nil {
		return nil, errors.Wrap(err, "failed to prepare get query")
	}
	defer stmt.Close()

	rows, err := stmt.Query(startEpoch, endEpoch, delegateName)
	if err != nil {
		return nil, errors.Wrap(err, "failed to execute get query")
	}

	var stakingInfo StakingInfo
	parsedRows, err := s.ParseSQLRows(rows, &stakingInfo)
	if err != nil {
		return nil, errors.Wrap(err, "failed to parse results")
	}

	if len(parsedRows) == 0 {
		return nil, errors.Wrapf(err, "missing data in %s", votings.VotingResultTableName)
	}
	stakingInfoList := make([]*StakingInfo, 0)
	for _, parsedRow := range parsedRows {
		stakingInfo := parsedRow.(*StakingInfo)
		stakingInfoList = append(stakingInfoList, stakingInfo)
	}
	return stakingInfoList, nil
>>>>>>> e1ed84d8
}

// GetCandidateMeta gets candidate metadata
func (p *Protocol) GetCandidateMeta(startEpoch uint64, epochCount uint64) ([]*CandidateMeta, uint64, error) {
	if _, ok := p.indexer.Registry.Find(votings.ProtocolID); !ok {
		return nil, 0, errors.New("votings protocol is unregistered")

	}
	db := p.indexer.Store.GetDB()
	currentEpoch, _, err := chainmetautil.GetCurrentEpochAndHeight(p.indexer.Registry, p.indexer.Store)
	if err != nil {
		return nil, 0, errors.Wrap(err, "failed to get current epoch")
	}
	if startEpoch > currentEpoch {
		return nil, 0, indexprotocol.ErrNotExist
	}

	endEpoch := startEpoch + epochCount - 1

	getQuery := fmt.Sprintf("SELECT * FROM %s where epoch_number >= ? AND epoch_number <= ?", votings.VotingMetaTableName)
	stmt, err := db.Prepare(getQuery)
	if err != nil {
		return nil, 0, errors.Wrap(err, "failed to prepare get query")
	}
	defer stmt.Close()

	rows, err := stmt.Query(startEpoch, endEpoch)
	if err != nil {
		return nil, 0, errors.Wrap(err, "failed to execute get query")
	}

	var candidateMeta CandidateMeta
	parsedRows, err := s.ParseSQLRows(rows, &candidateMeta)
	if err != nil {
		return nil, 0, errors.Wrap(err, "failed to parse results")
	}

	if len(parsedRows) == 0 {
		return nil, 0, errors.Wrapf(err, "missing data in %s", votings.VotingResultTableName)
	}

	candidateMetaList := make([]*CandidateMeta, 0)
	for _, parsedRow := range parsedRows {
		candidateMeta := parsedRow.(*CandidateMeta)
		candidateMetaList = append(candidateMetaList, candidateMeta)
	}
	return candidateMetaList, p.indexer.Config.NumCandidateDelegates, nil
}<|MERGE_RESOLUTION|>--- conflicted
+++ resolved
@@ -112,86 +112,14 @@
 	return bucketInfoMap, nil
 }
 
-<<<<<<< HEAD
-//GetAlias gets operator name
-func (p *Protocol) GetAlias(operatorAddress string) (string, error) {
-	if _, ok := p.indexer.Registry.Find(votings.ProtocolID); !ok {
-		return "", errors.New("votings protocol is unregistered")
-=======
 //GetStaking get staked information
 func (p *Protocol) GetStaking(startEpoch uint64, epochCount uint64, delegateName string) ([]*StakingInfo, error) {
 	if _, ok := p.indexer.Registry.Find(votings.ProtocolID); !ok {
 		return nil, errors.New("votings protocol is unregistered")
->>>>>>> e1ed84d8
-
-	}
-	db := p.indexer.Store.GetDB()
-
-<<<<<<< HEAD
-	// Check existence
-	exist, err := queryprotocol.RowExists(db, fmt.Sprintf("SELECT delegate_name FROM %s WHERE operator_address=? ORDER BY epoch_number DESC LIMIT 1",
-		votings.VotingResultTableName), operatorAddress)
-	if err != nil {
-		return "", errors.Wrap(err, "failed to check if the row exists")
-	}
-	if !exist {
-		return "", indexprotocol.ErrNotExist
-	}
-
-	getQuery := fmt.Sprintf("SELECT delegate_name FROM %s WHERE operator_address=? ORDER BY epoch_number DESC LIMIT 1",
-		votings.VotingResultTableName)
-	stmt, err := db.Prepare(getQuery)
-	if err != nil {
-		return "", errors.Wrap(err, "failed to prepare get query")
-	}
-	defer stmt.Close()
-
-	var name string
-	if err = stmt.QueryRow(operatorAddress).Scan(&name); err != nil {
-		return "", errors.Wrap(err, "failed to execute get query")
-	}
-
-	return name, nil
-}
-
-//GetOperatorAddress gets operator name
-func (p *Protocol) GetOperatorAddress(aliasName string) (string, error) {
-	if _, ok := p.indexer.Registry.Find(votings.ProtocolID); !ok {
-		return "", errors.New("votings protocol is unregistered")
-
-	}
-	db := p.indexer.Store.GetDB()
-	currentEpoch, _, err := chainmetautil.GetCurrentEpochAndHeight(p.indexer.Registry, p.indexer.Store)
-	if err != nil {
-		return "", errors.Wrap(err, "failed to get current epoch")
-	}
-	currentEpoch = currentEpoch - 1
-
-	// Check existence
-	exist, err := queryprotocol.RowExists(db, fmt.Sprintf("SELECT operator_address FROM %s WHERE delegate_name=? ORDER BY epoch_number DESC LIMIT 1",
-		votings.VotingResultTableName), aliasName)
-	if err != nil {
-		return "", errors.Wrap(err, "failed to check if the row exists")
-	}
-	if !exist {
-		return "", indexprotocol.ErrNotExist
-	}
-
-	getQuery := fmt.Sprintf("SELECT operator_address FROM %s WHERE delegate_name=? ORDER BY epoch_number DESC LIMIT 1",
-		votings.VotingResultTableName)
-	stmt, err := db.Prepare(getQuery)
-	if err != nil {
-		return "", errors.Wrap(err, "failed to prepare get query")
-	}
-	defer stmt.Close()
-
-	var address string
-	if err = stmt.QueryRow(aliasName).Scan(&address); err != nil {
-		return "", errors.Wrap(err, "failed to execute get query")
-	}
-
-	return address, nil
-=======
+
+	}
+	db := p.indexer.Store.GetDB()
+
 	endEpoch := startEpoch + epochCount - 1
 
 	// Check existence
@@ -231,7 +159,6 @@
 		stakingInfoList = append(stakingInfoList, stakingInfo)
 	}
 	return stakingInfoList, nil
->>>>>>> e1ed84d8
 }
 
 // GetCandidateMeta gets candidate metadata
@@ -279,4 +206,77 @@
 		candidateMetaList = append(candidateMetaList, candidateMeta)
 	}
 	return candidateMetaList, p.indexer.Config.NumCandidateDelegates, nil
+}
+
+//GetAlias gets operator name
+func (p *Protocol) GetAlias(operatorAddress string) (string, error) {
+	if _, ok := p.indexer.Registry.Find(votings.ProtocolID); !ok {
+		return "", errors.New("votings protocol is unregistered")
+
+	}
+	db := p.indexer.Store.GetDB()
+
+	// Check existence
+	exist, err := queryprotocol.RowExists(db, fmt.Sprintf("SELECT delegate_name FROM %s WHERE operator_address=? ORDER BY epoch_number DESC LIMIT 1",
+		votings.VotingResultTableName), operatorAddress)
+	if err != nil {
+		return "", errors.Wrap(err, "failed to check if the row exists")
+	}
+	if !exist {
+		return "", indexprotocol.ErrNotExist
+	}
+
+	getQuery := fmt.Sprintf("SELECT delegate_name FROM %s WHERE operator_address=? ORDER BY epoch_number DESC LIMIT 1",
+		votings.VotingResultTableName)
+	stmt, err := db.Prepare(getQuery)
+	if err != nil {
+		return "", errors.Wrap(err, "failed to prepare get query")
+	}
+	defer stmt.Close()
+
+	var name string
+	if err = stmt.QueryRow(operatorAddress).Scan(&name); err != nil {
+		return "", errors.Wrap(err, "failed to execute get query")
+	}
+
+	return name, nil
+}
+
+//GetOperatorAddress gets operator name
+func (p *Protocol) GetOperatorAddress(aliasName string) (string, error) {
+	if _, ok := p.indexer.Registry.Find(votings.ProtocolID); !ok {
+		return "", errors.New("votings protocol is unregistered")
+
+	}
+	db := p.indexer.Store.GetDB()
+	currentEpoch, _, err := chainmetautil.GetCurrentEpochAndHeight(p.indexer.Registry, p.indexer.Store)
+	if err != nil {
+		return "", errors.Wrap(err, "failed to get current epoch")
+	}
+	currentEpoch = currentEpoch - 1
+
+	// Check existence
+	exist, err := queryprotocol.RowExists(db, fmt.Sprintf("SELECT operator_address FROM %s WHERE delegate_name=? ORDER BY epoch_number DESC LIMIT 1",
+		votings.VotingResultTableName), aliasName)
+	if err != nil {
+		return "", errors.Wrap(err, "failed to check if the row exists")
+	}
+	if !exist {
+		return "", indexprotocol.ErrNotExist
+	}
+
+	getQuery := fmt.Sprintf("SELECT operator_address FROM %s WHERE delegate_name=? ORDER BY epoch_number DESC LIMIT 1",
+		votings.VotingResultTableName)
+	stmt, err := db.Prepare(getQuery)
+	if err != nil {
+		return "", errors.Wrap(err, "failed to prepare get query")
+	}
+	defer stmt.Close()
+
+	var address string
+	if err = stmt.QueryRow(aliasName).Scan(&address); err != nil {
+		return "", errors.Wrap(err, "failed to execute get query")
+	}
+
+	return address, nil
 }