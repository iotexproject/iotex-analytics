package indexservice

import (
	"context"
	"math/big"
	"sync"

	"github.com/iotexproject/go-pkgs/hash"
	"github.com/iotexproject/iotex-analytics/indexer"
	"github.com/iotexproject/iotex-core/action"
	"github.com/iotexproject/iotex-core/blockchain/block"
	"github.com/iotexproject/iotex-core/blockchain/blockdao"
	"github.com/iotexproject/iotex-core/pkg/log"
	"github.com/iotexproject/iotex-proto/golang/iotexapi"
	"github.com/pkg/errors"
	"go.uber.org/zap"
)

type (

	// IndexService is the main indexer service, which coordinates the building of all indexers
	IndexService struct {
		dao          blockdao.BlockDAO
		indexers     []indexer.AsyncIndexer
		mutex        sync.RWMutex
		terminate    chan bool
		wg           sync.WaitGroup
		subscribers  []chan uint64
		indexerLocks []bool

		chainClient iotexapi.APIServiceClient
		batchSize   uint64
	}
)

// NewIndexService creates a new indexer service
func NewIndexService(chainClient iotexapi.APIServiceClient, batchSize uint64, bc blockdao.BlockDAO, indexers []indexer.AsyncIndexer) *IndexService {
	subscribers := make([]chan uint64, len(indexers))
	for i := range indexers {
		subscribers[i] = make(chan uint64)
	}
	return &IndexService{
		dao:          bc,
		indexers:     indexers,
		subscribers:  subscribers,
		terminate:    make(chan bool),
		wg:           sync.WaitGroup{},
		indexerLocks: make([]bool, len(indexers)),

		chainClient: chainClient,
		batchSize:   batchSize,
	}
}

func (is *IndexService) startIndex(ctx context.Context, i int) error {
	if err := is.indexers[i].Start(ctx); err != nil {
		return err
	}
	is.wg.Add(1)
	go func() {
		defer is.wg.Done()
		for {
			select {
			case <-is.terminate:
<<<<<<< HEAD
				is.wg.Done()
=======
>>>>>>> d51994cd
				return
			case tipHeight := <-is.subscribers[i]:
				{
					is.mutex.Lock()
					defer is.mutex.Unlock()
					if is.indexerLocks[i] {
						continue
					}
					is.indexerLocks[i] = true
				}
				defer func() {
					is.mutex.Lock()
					is.indexerLocks[i] = false
					is.mutex.Unlock()
				}()
				nextHeight, err := is.indexers[i].NextHeight(ctx)
				if err != nil {
					log.S().Panic("failed to get next height", zap.Error(err))
				}
				for nextHeight < tipHeight {
					blk, err := is.dao.GetBlockByHeight(nextHeight)
					if err != nil {
						log.S().Panicf("failed to read block from dao %v\n", err)
					}
					receipts, err := is.dao.GetReceipts(nextHeight)
					if err != nil {
						log.S().Panicf("failed to read receipts from dao %v\n", err)
					}
					blk.Receipts = receipts
					actionReceipts := make(map[hash.Hash256]*action.Receipt, len(receipts))
					for _, receipt := range receipts {
						actionReceipts[receipt.ActionHash] = receipt
					}
					tlogs, err := is.dao.TransactionLogs(nextHeight)
					if err != nil {
						log.S().Panicf("failed to read transaction logs from dao %v\n", err)
					}
					for _, l := range tlogs.Logs {
						logs := make([]*action.TransactionLog, len(l.Transactions))
						for i, txn := range l.Transactions {
							amount, ok := new(big.Int).SetString(txn.Amount, 10)
							if !ok {
								log.S().Panicf("failed to parse %s\n", txn.Amount)
							}
							logs[i] = &action.TransactionLog{
								Type:      txn.Type,
								Amount:    amount,
								Sender:    txn.Sender,
								Recipient: txn.Recipient,
							}
						}
						actionReceipts[hash.BytesToHash256(l.ActionHash)].AddTransactionLogs(logs...)
					}
					if err := is.indexers[i].PutBlock(ctx, blk); err != nil {
						log.S().Panicf("failed to put data to indexer %v\n", err)
					}
					nextHeight++
				}
			}
		}
	}()
	return nil
}

// Start starts the index service
func (is *IndexService) Start(ctx context.Context) error {
	if err := is.dao.Start(ctx); err != nil {
		return err
	}
	for i := 0; i < len(is.indexers); i++ {
		if err := is.startIndex(ctx, i); err != nil {
			return err
		}
	}
	go func() {
		for {
			select {
			case <-is.terminate:
				return
			default:
				res, err := is.chainClient.GetChainMeta(ctx, &iotexapi.GetChainMetaRequest{})
				if err != nil {
					log.L().Error("failed to get chain meta", zap.Error(err))
				} else {
					if err := is.fetchAndBuild(ctx, res.ChainMeta.Height); err != nil {
						log.L().Error("failed to index blocks", zap.Error(err))
					}
				}
			}
		}
	}()
	is.wg.Wait()

	return nil
}

// Stop stops the index service
func (is *IndexService) Stop(ctx context.Context) error {
	close(is.terminate)
<<<<<<< HEAD
	is.wg.Wait()
=======
>>>>>>> d51994cd
	return is.dao.Stop(ctx)
}

func (is *IndexService) fetchAndBuild(ctx context.Context, tipHeight uint64) error {
	lastHeight, err := is.dao.Height()
	if err != nil {
		return errors.Wrap(err, "failed to get tip height from block dao")
	}
<<<<<<< HEAD
	log.L().Debug("fetch dao height", zap.Uint64("height", lastHeight))
=======
	log.L().Debug("fetch height", zap.Uint64("daoHeight", lastHeight), zap.Uint64("tipHeight", tipHeight))
>>>>>>> d51994cd
	chainClient := is.chainClient
	for startHeight := lastHeight + 1; startHeight <= tipHeight; {
		count := is.batchSize
		if count > tipHeight-startHeight+1 {
			count = tipHeight - startHeight + 1
		}
		getRawBlocksRes, err := chainClient.GetRawBlocks(context.Background(), &iotexapi.GetRawBlocksRequest{
			StartHeight:  startHeight,
			Count:        count,
			WithReceipts: true,
		})
		if err != nil {
			return errors.Wrap(err, "failed to get raw blocks from the chain")
		}
		for _, blkInfo := range getRawBlocksRes.GetBlocks() {
			blk := &block.Block{}
			if err := blk.ConvertFromBlockPb(blkInfo.GetBlock()); err != nil {
				return errors.Wrap(err, "failed to convert block protobuf to raw block")
			}
			receipts := map[hash.Hash256]*action.Receipt{}
			for _, receiptPb := range blkInfo.GetReceipts() {
				receipt := &action.Receipt{}
				receipt.ConvertFromReceiptPb(receiptPb)
				receipts[receipt.ActionHash] = receipt
				blk.Receipts = append(blk.Receipts, receipt)
			}
			transactionLogs, err := chainClient.GetTransactionLogByBlockHeight(
				context.Background(),
				&iotexapi.GetTransactionLogByBlockHeightRequest{
					BlockHeight: blk.Header.Height(),
				},
			)
			if err != nil {
				return errors.Wrap(err, "failed to fetch transaction logs")
			}
			for _, tlogs := range transactionLogs.TransactionLogs.Logs {
				logs := make([]*action.TransactionLog, len(tlogs.Transactions))
				for i, txn := range tlogs.Transactions {
					amount, ok := new(big.Int).SetString(txn.Amount, 10)
					if !ok {
						return errors.Errorf("failed to parse %s", txn.Amount)
					}
					logs[i] = &action.TransactionLog{
						Type:      txn.Type,
						Amount:    amount,
						Sender:    txn.Sender,
						Recipient: txn.Recipient,
					}
				}
				actHash := hash.BytesToHash256(tlogs.ActionHash)
				receipts[actHash].AddTransactionLogs(logs...)
			}
			if err := is.dao.PutBlock(ctx, blk); err != nil {
				return errors.Wrap(err, "failed to build index for the block")
			}
			blkHeight := blk.Height()
			for i := 0; i < len(is.subscribers); i++ {
				is.subscribers[i] <- blkHeight
			}
		}
		startHeight += count
	}
	return nil
}<|MERGE_RESOLUTION|>--- conflicted
+++ resolved
@@ -62,10 +62,6 @@
 		for {
 			select {
 			case <-is.terminate:
-<<<<<<< HEAD
-				is.wg.Done()
-=======
->>>>>>> d51994cd
 				return
 			case tipHeight := <-is.subscribers[i]:
 				{
@@ -165,10 +161,6 @@
 // Stop stops the index service
 func (is *IndexService) Stop(ctx context.Context) error {
 	close(is.terminate)
-<<<<<<< HEAD
-	is.wg.Wait()
-=======
->>>>>>> d51994cd
 	return is.dao.Stop(ctx)
 }
 
@@ -177,11 +169,7 @@
 	if err != nil {
 		return errors.Wrap(err, "failed to get tip height from block dao")
 	}
-<<<<<<< HEAD
-	log.L().Debug("fetch dao height", zap.Uint64("height", lastHeight))
-=======
 	log.L().Debug("fetch height", zap.Uint64("daoHeight", lastHeight), zap.Uint64("tipHeight", tipHeight))
->>>>>>> d51994cd
 	chainClient := is.chainClient
 	for startHeight := lastHeight + 1; startHeight <= tipHeight; {
 		count := is.batchSize
